--- conflicted
+++ resolved
@@ -58,12 +58,10 @@
 - **npm**: `v10.8.2`
 - **Web3.js**: `v4.16.0`
 - **Express**: `v4.21.2`
-<<<<<<< HEAD
 - **express-validator**: `v7.2.1`
 - **express-winston**: `v4.2.0`
-=======
 - **Winston**:`v3.17.0`
->>>>>>> fc8e375f
+
 
 ---
 
